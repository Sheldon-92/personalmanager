--- conflicted
+++ resolved
@@ -41,14 +41,11 @@
 from pm.cli.commands.review import review_app
 from pm.cli.commands.obsidian import obsidian_app
 from pm.cli.commands.doctor import doctor_app
-<<<<<<< HEAD
 from pm.cli.commands.test import test_app
 from pm.cli.commands.workspace import workspace_app
 from pm.cli.commands.agent_tools import agent_app
-from pm.cli.commands.ai_router import ai_app
-=======
-from pm.cli.commands.ai_executor import ai_app
->>>>>>> 5348635a
+from pm.cli.commands.ai_router import ai_app as ai_router_app
+from pm.cli.commands.ai_executor import ai_app as ai_executor_app
 
 app = typer.Typer(
     name="pm",
@@ -459,7 +456,6 @@
 # 系统诊断命令组 - Phase 2新功能，环境自检与诊断
 app.add_typer(doctor_app, name="doctor")
 
-<<<<<<< HEAD
 # 系统测试命令组 - Phase 2新功能，冒烟与端到端测试
 app.add_typer(test_app, name="test")
 
@@ -469,11 +465,8 @@
 # AI Agent 工具命令组 - Sprint 1新功能，实验性
 app.add_typer(agent_app, name="agent")
 
-# AI 路由命令组 - Sprint 2新功能，自然语言意图路由
-=======
-# AI执行命令组 - Sprint 2新功能，AI驱动的命令执行
->>>>>>> 5348635a
-app.add_typer(ai_app, name="ai")
+# AI命令组 - Sprint 2新功能，自然语言意图路由和执行
+app.add_typer(ai_router_app, name="ai")
 
 @report_app.command("update")
 def report_update(
